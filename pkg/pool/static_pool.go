--- conflicted
+++ resolved
@@ -9,12 +9,8 @@
 	"github.com/spiral/roadrunner/v2/interfaces/pool"
 	"github.com/spiral/roadrunner/v2/interfaces/worker"
 	"github.com/spiral/roadrunner/v2/internal"
-<<<<<<< HEAD
-	eventsHandler "github.com/spiral/roadrunner/v2/pkg/events"
-=======
 	eventsPkg "github.com/spiral/roadrunner/v2/pkg/events"
 	"github.com/spiral/roadrunner/v2/pkg/payload"
->>>>>>> a10d20d2
 	syncWorker "github.com/spiral/roadrunner/v2/pkg/worker"
 	workerWatcher "github.com/spiral/roadrunner/v2/pkg/worker_watcher"
 )
@@ -76,11 +72,7 @@
 		cfg:     cfg,
 		cmd:     cmd,
 		factory: factory,
-<<<<<<< HEAD
-		events:  eventsHandler.NewEventsHandler(),
-=======
 		events:  eventsPkg.NewEventsHandler(),
->>>>>>> a10d20d2
 		after:   make([]After, 0, 0),
 		before:  make([]Before, 0, 0),
 	}
@@ -88,7 +80,7 @@
 	p.allocator = newPoolAllocator(factory, cmd)
 	p.ww = workerWatcher.NewWorkerWatcher(p.allocator, p.cfg.NumWorkers, p.events)
 
-	workers, err := p.allocateSyncWorkers(ctx, p.cfg.NumWorkers)
+	workers, err := p.allocateWorkers(ctx, p.cfg.NumWorkers)
 	if err != nil {
 		return nil, errors.E(op, err)
 	}
@@ -342,12 +334,11 @@
 }
 
 // allocate required number of stack
-func (sp *StaticPool) allocateSyncWorkers(ctx context.Context, numWorkers int64) ([]worker.BaseProcess, error) {
+func (sp *StaticPool) allocateWorkers(ctx context.Context, numWorkers int64) ([]worker.BaseProcess, error) {
 	const op = errors.Op("allocate workers")
 	var workers []worker.BaseProcess
 
 	// constant number of stack simplify logic
-	// TODO do not allocate context on every loop cycle??
 	for i := int64(0); i < numWorkers; i++ {
 		ctx, cancel := context.WithTimeout(ctx, sp.cfg.AllocateTimeout)
 		w, err := sp.factory.SpawnWorkerWithContext(ctx, sp.cmd())
@@ -355,12 +346,7 @@
 			cancel()
 			return nil, errors.E(op, errors.WorkerAllocate, err)
 		}
-		sw, err := syncWorker.From(w)
-		if err != nil {
-			cancel()
-			return nil, errors.E(op, err)
-		}
-		workers = append(workers, sw)
+		workers = append(workers, w)
 		cancel()
 	}
 	return workers, nil
