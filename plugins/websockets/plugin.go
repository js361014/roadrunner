package websockets

import (
	"context"
	"net/http"
	"sync"
	"time"

	"github.com/fasthttp/websocket"
	"github.com/google/uuid"
	json "github.com/json-iterator/go"
	"github.com/spiral/errors"
	"github.com/spiral/roadrunner/v2/pkg/payload"
	phpPool "github.com/spiral/roadrunner/v2/pkg/pool"
	"github.com/spiral/roadrunner/v2/pkg/process"
	"github.com/spiral/roadrunner/v2/pkg/pubsub"
	"github.com/spiral/roadrunner/v2/pkg/worker"
	"github.com/spiral/roadrunner/v2/plugins/broadcast"
	"github.com/spiral/roadrunner/v2/plugins/config"
	"github.com/spiral/roadrunner/v2/plugins/http/attributes"
	"github.com/spiral/roadrunner/v2/plugins/logger"
	"github.com/spiral/roadrunner/v2/plugins/server"
	"github.com/spiral/roadrunner/v2/plugins/websockets/connection"
	"github.com/spiral/roadrunner/v2/plugins/websockets/executor"
	"github.com/spiral/roadrunner/v2/plugins/websockets/pool"
	"github.com/spiral/roadrunner/v2/plugins/websockets/validator"
)

const (
	PluginName string = "websockets"
)

type Plugin struct {
	sync.RWMutex

	// subscriber+reader interfaces
	subReader pubsub.SubReader
	// broadcaster
	broadcaster broadcast.Broadcaster

	cfg *Config
	log logger.Logger

	// global connections map
	connections sync.Map

	// GO workers pool
	workersPool *pool.WorkersPool

	wsUpgrade *websocket.Upgrader
	serveExit chan struct{}

	// workers pool
	phpPool phpPool.Pool
	// server which produces commands to the pool
	server server.Server

	// function used to validate access to the requested resource
	accessValidator validator.AccessValidatorFn
}

func (p *Plugin) Init(cfg config.Configurer, log logger.Logger, server server.Server, b broadcast.Broadcaster) error {
	const op = errors.Op("websockets_plugin_init")
	if !cfg.Has(PluginName) {
		return errors.E(op, errors.Disabled)
	}

	err := cfg.UnmarshalKey(PluginName, &p.cfg)
	if err != nil {
		return errors.E(op, err)
	}

	err = p.cfg.InitDefault()
	if err != nil {
		return errors.E(op, err)
	}

	p.wsUpgrade = &websocket.Upgrader{
		HandshakeTimeout: time.Second * 60,
		ReadBufferSize:   1024,
		WriteBufferSize:  1024,
<<<<<<< HEAD
		WriteBufferPool:  nil,
		Subprotocols:     nil,
		Error:            nil,
		CheckOrigin: func(r *http.Request) bool {
			return true
		},
		EnableCompression: false,
=======
		CheckOrigin: func(r *http.Request) bool {
			return isOriginAllowed(r.Header.Get("Origin"), p.cfg)
		},
>>>>>>> 87d023d3
	}
	p.serveExit = make(chan struct{})
	p.server = server
	p.log = log
	p.broadcaster = b
	return nil
}

func (p *Plugin) Serve() chan error {
	const op = errors.Op("websockets_plugin_serve")
	errCh := make(chan error, 1)
	// init broadcaster
	var err error
	p.subReader, err = p.broadcaster.GetDriver(p.cfg.Broker)
	if err != nil {
		errCh <- errors.E(op, err)
		return errCh
	}

	go func() {
		var err error
		p.Lock()
		defer p.Unlock()

		p.phpPool, err = p.server.NewWorkerPool(context.Background(), phpPool.Config{
			Debug:           p.cfg.Pool.Debug,
			NumWorkers:      p.cfg.Pool.NumWorkers,
			MaxJobs:         p.cfg.Pool.MaxJobs,
			AllocateTimeout: p.cfg.Pool.AllocateTimeout,
			DestroyTimeout:  p.cfg.Pool.DestroyTimeout,
			Supervisor:      p.cfg.Pool.Supervisor,
		}, map[string]string{"RR_MODE": "http"})
		if err != nil {
			errCh <- err
		}

		p.accessValidator = p.defaultAccessValidator(p.phpPool)
	}()

	p.workersPool = pool.NewWorkersPool(p.subReader, &p.connections, p.log)

	// we need here only Reader part of the interface
	go func(ps pubsub.Reader) {
		for {
			select {
			case <-p.serveExit:
				return
			default:
				data, err := ps.Next()
				if err != nil {
					errCh <- err
					return
				}
				p.workersPool.Queue(data)
			}
		}
	}(p.subReader)

	return errCh
}

func (p *Plugin) Stop() error {
	// close workers pool
	p.workersPool.Stop()
	p.Lock()
	if p.phpPool == nil {
		p.Unlock()
		return nil
	}
	p.phpPool.Destroy(context.Background())
	p.Unlock()

	return nil
}

func (p *Plugin) Available() {}

func (p *Plugin) Name() string {
	return PluginName
}

func (p *Plugin) Middleware(next http.Handler) http.Handler {
	return http.HandlerFunc(func(w http.ResponseWriter, r *http.Request) {
		if r.URL.Path != p.cfg.Path {
			next.ServeHTTP(w, r)
			return
		}

		// we need to lock here, because accessValidator might not be set in the Serve func at the moment
		p.RLock()
		// before we hijacked connection, we still can write to the response headers
		val, err := p.accessValidator(r)
		p.RUnlock()
		if err != nil {
			p.log.Error("validation error")
			w.WriteHeader(400)
			return
		}

		if val.Status != http.StatusOK {
			for k, v := range val.Header {
				for i := 0; i < len(v); i++ {
					w.Header().Add(k, v[i])
				}
			}
			w.WriteHeader(val.Status)
			_, _ = w.Write(val.Body)
			return
		}

		// upgrade connection to websocket connection
		_conn, err := p.wsUpgrade.Upgrade(w, r, nil)
		if err != nil {
			// connection hijacked, do not use response.writer or request
			p.log.Error("upgrade connection", "error", err)
			return
		}

		// construct safe connection protected by mutexes
		safeConn := connection.NewConnection(_conn, p.log)
		// generate UUID from the connection
		connectionID := uuid.NewString()
		// store connection
		p.connections.Store(connectionID, safeConn)

		// Executor wraps a connection to have a safe abstraction
		e := executor.NewExecutor(safeConn, p.log, connectionID, p.subReader, p.accessValidator, r)
		p.log.Info("websocket client connected", "uuid", connectionID)

		err = e.StartCommandLoop()
		if err != nil {
			p.log.Error("command loop error, disconnecting", "error", err.Error())
			return
		}

		// when exiting - delete the connection
		p.connections.Delete(connectionID)

		// remove connection from all topics from all pub-sub drivers
		e.CleanUp()

		err = r.Body.Close()
		if err != nil {
			p.log.Error("body close", "error", err)
		}

		// close the connection on exit
		err = safeConn.Close()
		if err != nil {
			p.log.Error("connection close", "error", err)
		}

		safeConn = nil
		p.log.Info("disconnected", "connectionID", connectionID)
	})
}

// Workers returns slice with the process states for the workers
func (p *Plugin) Workers() []process.State {
	p.RLock()
	defer p.RUnlock()

	workers := p.workers()

	ps := make([]process.State, 0, len(workers))
	for i := 0; i < len(workers); i++ {
		state, err := process.WorkerProcessState(workers[i])
		if err != nil {
			return nil
		}
		ps = append(ps, state)
	}

	return ps
}

// internal
func (p *Plugin) workers() []worker.BaseProcess {
	return p.phpPool.Workers()
}

// Reset destroys the old pool and replaces it with new one, waiting for old pool to die
func (p *Plugin) Reset() error {
	p.Lock()
	defer p.Unlock()
	const op = errors.Op("ws_plugin_reset")
	p.log.Info("WS plugin got restart request. Restarting...")
	p.phpPool.Destroy(context.Background())
	p.phpPool = nil

	var err error
	p.phpPool, err = p.server.NewWorkerPool(context.Background(), phpPool.Config{
		Debug:           p.cfg.Pool.Debug,
		NumWorkers:      p.cfg.Pool.NumWorkers,
		MaxJobs:         p.cfg.Pool.MaxJobs,
		AllocateTimeout: p.cfg.Pool.AllocateTimeout,
		DestroyTimeout:  p.cfg.Pool.DestroyTimeout,
		Supervisor:      p.cfg.Pool.Supervisor,
	}, map[string]string{"RR_MODE": "http"})
	if err != nil {
		return errors.E(op, err)
	}

	// attach validators
	p.accessValidator = p.defaultAccessValidator(p.phpPool)

	p.log.Info("WS plugin successfully restarted")
	return nil
}

func (p *Plugin) defaultAccessValidator(pool phpPool.Pool) validator.AccessValidatorFn {
	return func(r *http.Request, topics ...string) (*validator.AccessValidator, error) {
		const op = errors.Op("access_validator")

		p.log.Debug("validation", "topics", topics)
		r = attributes.Init(r)

		// if channels len is eq to 0, we use serverValidator
		if len(topics) == 0 {
			ctx, err := validator.ServerAccessValidator(r)
			if err != nil {
				return nil, errors.E(op, err)
			}

			val, err := exec(ctx, pool)
			if err != nil {
				return nil, errors.E(err)
			}

			return val, nil
		}

		ctx, err := validator.TopicsAccessValidator(r, topics...)
		if err != nil {
			return nil, errors.E(op, err)
		}

		val, err := exec(ctx, pool)
		if err != nil {
			return nil, errors.E(op)
		}

		if val.Status != http.StatusOK {
			return val, errors.E(op, errors.Errorf("access forbidden, code: %d", val.Status))
		}

		return val, nil
	}
}

func exec(ctx []byte, pool phpPool.Pool) (*validator.AccessValidator, error) {
	const op = errors.Op("exec")
	pd := payload.Payload{
		Context: ctx,
	}

	resp, err := pool.Exec(pd)
	if err != nil {
		return nil, errors.E(op, err)
	}

	val := &validator.AccessValidator{
		Body: resp.Body,
	}

	err = json.Unmarshal(resp.Context, val)
	if err != nil {
		return nil, errors.E(op, err)
	}

	return val, nil
}<|MERGE_RESOLUTION|>--- conflicted
+++ resolved
@@ -79,19 +79,9 @@
 		HandshakeTimeout: time.Second * 60,
 		ReadBufferSize:   1024,
 		WriteBufferSize:  1024,
-<<<<<<< HEAD
-		WriteBufferPool:  nil,
-		Subprotocols:     nil,
-		Error:            nil,
-		CheckOrigin: func(r *http.Request) bool {
-			return true
-		},
-		EnableCompression: false,
-=======
 		CheckOrigin: func(r *http.Request) bool {
 			return isOriginAllowed(r.Header.Get("Origin"), p.cfg)
 		},
->>>>>>> 87d023d3
 	}
 	p.serveExit = make(chan struct{})
 	p.server = server
