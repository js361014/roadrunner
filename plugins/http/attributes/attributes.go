--- conflicted
+++ resolved
@@ -39,18 +39,10 @@
 
 // Init is idempotent returns request with new context and attribute bag.
 func Init(r *http.Request) *http.Request {
-<<<<<<< HEAD
-	// do not overwrite the PsrContextKey payload
-	if val := r.Context().Value(PsrContextKey); val == nil {
-		return r.WithContext(context.WithValue(r.Context(), PsrContextKey, attrs{}))
-	}
-
-=======
 	// do not overwrite psr attributes
 	if val := r.Context().Value(PsrContextKey); val == nil {
 		return r.WithContext(context.WithValue(r.Context(), PsrContextKey, attrs{}))
 	}
->>>>>>> 5d2cd55a
 	return r
 }
 
