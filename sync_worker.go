package roadrunner

import (
	"bytes"
	"context"
	"time"

	"github.com/spiral/errors"
	"github.com/spiral/roadrunner/v2/util"
	"go.uber.org/multierr"

	"github.com/spiral/goridge/v3"
)

var EmptyPayload = Payload{}

type SyncWorker interface {
	// WorkerBase provides basic functionality for the SyncWorker
	WorkerBase
	// Exec used to execute payload on the SyncWorker, there is no TIMEOUTS
	Exec(rqs Payload) (Payload, error)
	// ExecWithContext used to handle Exec with TTL
	ExecWithContext(ctx context.Context, p Payload) (Payload, error)
}

type syncWorker struct {
	w WorkerBase
}

// NewSyncWorker creates SyncWorker from WorkerBasa
func NewSyncWorker(w WorkerBase) (SyncWorker, error) {
	return &syncWorker{
		w: w,
	}, nil
}

// Exec payload without TTL timeout.
func (tw *syncWorker) Exec(p Payload) (Payload, error) {
	const op = errors.Op("sync worker Exec")
	if len(p.Body) == 0 && len(p.Context) == 0 {
		return EmptyPayload, errors.E(op, errors.Str("payload can not be empty"))
	}

	if tw.w.State().Value() != StateReady {
		return EmptyPayload, errors.E(op, errors.Errorf("WorkerProcess is not ready (%s)", tw.w.State().String()))
	}

	// set last used time
	tw.w.State().SetLastUsed(uint64(time.Now().UnixNano()))
	tw.w.State().Set(StateWorking)

	rsp, err := tw.execPayload(p)
	if err != nil {
		// just to be more verbose
		if errors.Is(errors.ErrSoftJob, err) == false {
			tw.w.State().Set(StateErrored)
			tw.w.State().RegisterExec()
		}
		return EmptyPayload, err
	}

	tw.w.State().Set(StateReady)
	tw.w.State().RegisterExec()

	return rsp, nil
}

type wexec struct {
	payload Payload
	err     error
}

// Exec payload without TTL timeout.
func (tw *syncWorker) ExecWithContext(ctx context.Context, p Payload) (Payload, error) {
	const op = errors.Op("ExecWithContext")
	c := make(chan wexec, 1)
	go func() {
		if len(p.Body) == 0 && len(p.Context) == 0 {
			c <- wexec{
				payload: EmptyPayload,
				err:     errors.E(op, errors.Str("payload can not be empty")),
			}
			return
		}

		if tw.w.State().Value() != StateReady {
			c <- wexec{
				payload: EmptyPayload,
				err:     errors.E(op, errors.Errorf("WorkerProcess is not ready (%s)", tw.w.State().String())),
			}
			return
		}

		// set last used time
		tw.w.State().SetLastUsed(uint64(time.Now().UnixNano()))
		tw.w.State().Set(StateWorking)

		rsp, err := tw.execPayload(p)
		if err != nil {
			// just to be more verbose
			if errors.Is(errors.ErrSoftJob, err) == false {
				tw.w.State().Set(StateErrored)
				tw.w.State().RegisterExec()
			}
			c <- wexec{
				payload: EmptyPayload,
				err:     errors.E(op, err),
			}
			return
		}

		tw.w.State().Set(StateReady)
		tw.w.State().RegisterExec()

		c <- wexec{
			payload: rsp,
			err:     nil,
		}
	}()

	select {
	case <-ctx.Done():
		err := multierr.Combine(tw.Kill())
		if err != nil {
			return EmptyPayload, multierr.Append(err, ctx.Err())
		}
		return EmptyPayload, ctx.Err()
	case res := <-c:
		if res.err != nil {
			return EmptyPayload, res.err
		}
		return res.payload, nil
	}
}

func (tw *syncWorker) execPayload(p Payload) (Payload, error) {
	const op = errors.Op("exec payload")
<<<<<<< HEAD
	// two things; todo: merge
	// NO CONTROL HERE
	if err := sendControl(tw.w.Relay(), p.Context); err != nil {
		return EmptyPayload, errors.E(op, err, "header error")
	}
=======
>>>>>>> d39a0735

	frame := goridge.NewFrame()
	frame.WriteVersion(goridge.VERSION_1)
	// can be 0 here

	buf := new(bytes.Buffer)
	buf.Write(p.Context)
	buf.Write(p.Body)

	// Context offset
	frame.WriteOptions(uint32(len(p.Context)))
	frame.WritePayloadLen(uint32(buf.Len()))
	frame.WritePayload(buf.Bytes())

	frame.WriteCRC()

	// empty and free the buffer
	buf.Truncate(0)

	err := tw.Relay().Send(frame)
	if err != nil {
		return EmptyPayload, err
	}

	frameR := goridge.NewFrame()

	err = tw.w.Relay().Receive(frameR)
	if err != nil {
		return EmptyPayload, errors.E(op, err)
	}
	if frameR == nil {
		return EmptyPayload, errors.E(op, errors.Str("nil frame received"))
	}

	if !frameR.VerifyCRC() {
		return EmptyPayload, errors.E(op, errors.Str("failed to verify CRC"))
	}

	flags := frameR.ReadFlags()

	if flags&byte(goridge.ERROR) != byte(0) {
		return EmptyPayload, errors.E(op, errors.ErrSoftJob, errors.Str(string(frameR.Payload())))
	}

	options := frameR.ReadOptions()
	if len(options) != 1 {
		return EmptyPayload, errors.E(op, errors.Str("options length should be equal 1 (body offset)"))
	}

	payload := Payload{}
	payload.Context = frameR.Payload()[:options[0]]
	payload.Body = frameR.Payload()[options[0]:]

	return payload, nil
}

func (tw *syncWorker) String() string {
	return tw.w.String()
}

func (tw *syncWorker) Pid() int64 {
	return tw.w.Pid()
}

func (tw *syncWorker) Created() time.Time {
	return tw.w.Created()
}

func (tw *syncWorker) AddListener(listener util.EventListener) {
	tw.w.AddListener(listener)
}

func (tw *syncWorker) State() State {
	return tw.w.State()
}

func (tw *syncWorker) Start() error {
	return tw.w.Start()
}

func (tw *syncWorker) Wait() error {
	return tw.w.Wait()
}

func (tw *syncWorker) Stop(ctx context.Context) error {
	return tw.w.Stop(ctx)
}

func (tw *syncWorker) Kill() error {
	return tw.w.Kill()
}

func (tw *syncWorker) Relay() goridge.Relay {
	return tw.w.Relay()
}

func (tw *syncWorker) AttachRelay(rl goridge.Relay) {
	tw.w.AttachRelay(rl)
}<|MERGE_RESOLUTION|>--- conflicted
+++ resolved
@@ -135,14 +135,6 @@
 
 func (tw *syncWorker) execPayload(p Payload) (Payload, error) {
 	const op = errors.Op("exec payload")
-<<<<<<< HEAD
-	// two things; todo: merge
-	// NO CONTROL HERE
-	if err := sendControl(tw.w.Relay(), p.Context); err != nil {
-		return EmptyPayload, errors.E(op, err, "header error")
-	}
-=======
->>>>>>> d39a0735
 
 	frame := goridge.NewFrame()
 	frame.WriteVersion(goridge.VERSION_1)
