--- conflicted
+++ resolved
@@ -1,12 +1,4 @@
 status = [
-<<<<<<< HEAD
-    'Build (PHP 7.4, Go 1.15, OS ubuntu-latest)',
-    'Build (PHP 7.4, Go 1.14, OS ubuntu-latest)',
-    'Build (PHP 8, Go 1.15, OS ubuntu-latest)',
-    'Build (PHP 8, Go 1.14, OS ubuntu-latest)',
-    'runner / golangci-lint', ]
-
-=======
 'Build (PHP 7.3, basic setup)',
 'Build (PHP 7.3, lowest setup)',
 'Build (PHP 8.0, basic setup)',
@@ -20,8 +12,7 @@
 'Golang-CI (lint)',
 'Build docker image',
 ]
->>>>>>> 95bcb4c3
 
 required_approvals = 1
 delete_merged_branches = true
-timeout-sec = 600+timeout-sec = 1800