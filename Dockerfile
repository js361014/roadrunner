--- conflicted
+++ resolved
@@ -1,9 +1,5 @@
-<<<<<<< HEAD
-FROM golang:latest as builder
-=======
 # Image page: <https://hub.docker.com/_/golang>
 FROM golang:1.15.5 as builder
->>>>>>> 95bcb4c3
 
 # app version and build date must be passed during image building (version without any prefix).
 # e.g.: `docker build --build-arg "APP_VERSION=1.2.3" --build-arg "BUILD_TIME=$(date +%FT%T%z)" .`
