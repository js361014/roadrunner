# defines environment variables for all underlying php processes
env:
  key: value

# rpc bus allows php application and external clients to talk to rr services.
rpc:
  # enable rpc server
  enable: true

  # rpc connection DSN. Supported TCP and Unix sockets.
  listen:     tcp://127.0.0.1:6001

metrics:
  # prometheus client address (path /metrics added automatically)
  address: localhost:2112
  
  # list of metrics to collect from application
  collect:
    # metric name
    app_metric:
      # type [gauge, counter, histogram, summary]
      type:    histogram
      
      # short description
      help:    "Custom application metric"
      
      # metric groups/tags
      labels:  ["type"]
      
      # for histogram only
      buckets: [0.1, 0.2, 0.3, 1.0]

# http service configuration.
http:
  # http host to listen.
  address: 0.0.0.0:8080

  ssl:
    # custom https port (default 443)
    port:     443

    # force redirect to https connection
    redirect: true

    # ssl cert
    cert:     server.crt

    # ssl private key
    key:      server.key

  # HTTP service provides FastCGI as frontend
  fcgi:
    # FastCGI connection DSN. Supported TCP and Unix sockets.
    address: tcp://0.0.0.0:6920

  # HTTP service provides HTTP2 transport
  http2:
    # enable HTTP/2, only with TSL
    enabled: true

    # enable H2C on TCP connections
    h2c: true
    
    # max transfer channels
    maxConcurrentStreams: 128

  # max POST request size, including file uploads in MB.
  maxRequestSize: 200

  # file upload configuration.
  uploads:
    # list of file extensions which are forbidden for uploading.
    forbid: [".php", ".exe", ".bat"]

  # cidr blocks which can set ip using X-Real-Ip or X-Forwarded-For
  trustedSubnets: ["10.0.0.0/8", "127.0.0.0/8", "172.16.0.0/12", "192.168.0.0/16", "::1/128", "fc00::/7", "fe80::/10"]

  # http worker pool configuration.
  workers:
    # php worker command.
    command:  "php psr-worker.php pipes"

    # connection method (pipes, tcp://:9000, unix://socket.unix). default "pipes"
    relay:    "pipes"

    # worker pool configuration.
    pool:
      # number of workers to be serving.
      numWorkers: 4

      # maximum jobs per worker, 0 - unlimited.
      maxJobs:  0

      # for how long worker is allowed to be bootstrapped.
      allocateTimeout: 60

      # amount of time given to worker to gracefully destruct itself.
      destroyTimeout:  60

# Additional HTTP headers and CORS control.
headers:
  # Middleware to handle CORS requests, https://www.w3.org/TR/cors/
  cors:
    # https://developer.mozilla.org/en-US/docs/Web/HTTP/Headers/Access-Control-Allow-Origin
    allowedOrigin: "*"

    # https://developer.mozilla.org/en-US/docs/Web/HTTP/Headers/Access-Control-Allow-Headers
    allowedHeaders: "*"

    # https://developer.mozilla.org/en-US/docs/Web/HTTP/Headers/Access-Control-Allow-Methods
    allowedMethods: "GET,POST,PUT,DELETE"

    # https://developer.mozilla.org/en-US/docs/Web/HTTP/Headers/Access-Control-Allow-Credentials
    allowCredentials: true

    # https://developer.mozilla.org/en-US/docs/Web/HTTP/Headers/Access-Control-Expose-Headers
    exposedHeaders: "Cache-Control,Content-Language,Content-Type,Expires,Last-Modified,Pragma"

    # Max allowed age in seconds
    maxAge: 600

  # Automatically add headers to every request passed to PHP.
  request:
    "Example-Request-Header": "Value"

  # Automatically add headers to every response.
  response:
    "X-Powered-By": "RoadRunner"

# monitors rr server(s)
limit:
  # check worker state each second
  interval: 1

  # custom watch configuration for each service
  services:
    # monitor http workers
    http:
      # maximum allowed memory consumption per worker (soft)
      maxMemory: 100

      # maximum time to live for the worker (soft)
      TTL: 0

      # maximum allowed amount of time worker can spend in idle before being removed (for weak db connections, soft)
      idleTTL: 0

      # max_execution_time (brutal)
      execTTL: 60

# static file serving. remove this section to disable static file serving.
static:
  # root directory for static file (http would not serve .php and .htaccess files).
  dir:   "public"

  # list of extensions for forbid for serving.
  forbid: [".php", ".htaccess"]

# health service configuration
health:
  # http host to serve health requests.
  address: localhost:2113
<<<<<<< HEAD

=======
  
# reload can reset rr servers when files change
>>>>>>> 99b8de5c
reload:
  # refresh internval (default 1s)
  interval: 1s

  # file extensions to watch, defaults to [.php]
  patterns: [".php"]

  # list of services to watch
  services:
    http:
      # list of dirs, "" root
      dirs: [""]

      # include sub directories
      recursive: true<|MERGE_RESOLUTION|>--- conflicted
+++ resolved
@@ -160,12 +160,8 @@
 health:
   # http host to serve health requests.
   address: localhost:2113
-<<<<<<< HEAD
 
-=======
-  
 # reload can reset rr servers when files change
->>>>>>> 99b8de5c
 reload:
   # refresh internval (default 1s)
   interval: 1s
